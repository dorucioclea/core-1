--- conflicted
+++ resolved
@@ -70,11 +70,9 @@
 }
 
 function createAppVersionMetric(prometheus: any) {
-<<<<<<< HEAD
   let metric = prometheus.register.getSingleMetric('application_version_info')
   if (!metric) {
-    const pkgVersion = readPkgUp.sync({ cwd: process.cwd() }).pkg.version
-    const pv = semver.parse(pkgVersion)
+    const pv = semver.parse(getVersion())
     metric = new prometheus.Gauge({
       name: 'application_version_info',
       help: 'application version info',
@@ -96,15 +94,6 @@
     })
   }
   return metric
-=======
-  const pv = semver.parse(getVersion())
-  const appVersion = new prometheus.Gauge({
-    name: 'application_version_info',
-    help: 'application version info',
-    labelNames: ['version', 'major', 'minor', 'patch'],
-  })
-  appVersion.labels(`v${pv!.version}`, pv!.major, pv!.minor, pv!.patch).set(1)
->>>>>>> b254e108
 }
 
 function createMetricHandler(prometheus: any, path: string) {
