--- conflicted
+++ resolved
@@ -10,14 +10,14 @@
 
 function scanRoutes(directory, prefix) {
   if (!fs.existsSync(directory)) {
-    throw new Errors.ArgumentError("directory", new Errors.Error(`${directory} does not exist`));
+    throw new Errors.ArgumentError('directory', new Errors.Error(`${directory} does not exist`));
   }
 
-  const files = glob.sync('**/*.js', { cwd: directory }).map((file) => {
-    return prefix + '.' + file.replace(/\//g, '.').replace(path.extname(file), '')
-  })
-
-  return files;
+  return glob.sync('**/*.js', { cwd: directory })
+    .reduce((acc, file) => {
+      const route = prefix + '.' + path.basename(file.replace(/\//g, '.'), '.js');
+      acc[route] = require(file);
+    }, {});
 }
 
 /**
@@ -25,25 +25,26 @@
  * @param  {Object} config
  */
 function initRoutes(service, config) {
-<<<<<<< HEAD
-  // scan listen routes
-  service._routes = scanRoutes(config.postfix, config.prefix);
-  // allow ms-amqp-transport to discover us
-  config.listen = Object.keys(service._routes);
-=======
+  // use automatic directory traversal
+  if (typeof config.postfix === 'string') {
+    // scan listen routes
+    service._routes = scanRoutes(config.postfix, config.prefix);
+    // allow ms-amqp-transport to discover us
+    config.listen = Object.keys(service._routes);
+    return;
+  }
+
   // setup listen routes
   const postfixes = Object.keys(config.postfix);
   const prefix = config.prefix;
-  const actions = service._actions = {};
   const routes = service._routes = {};
 
   config.listen = postfixes.map(postfix => {
-    const route = config.postfix[postfix];
-    actions[route] = postfix;
-    routes[route] = require(`${process.cwd()}/actions/${postfix}.js`);
-    return [ prefix, route ].join('.');
+    const routingKey = [ prefix, config.postfix[postfix] ].join('.');
+    routes[routingKey] = require(`${process.cwd()}/actions/${postfix}.js`);
+    routes[routingKey].__validation = postfix;
+    return routingKey;
   });
->>>>>>> bce04d12
 }
 
 /**
@@ -53,6 +54,7 @@
 function attachRouter(service, conf) {
   const routes = service._routes;
   const onComplete = conf.onComplete;
+  const prefixLength = conf.prefix.length + 1;
 
   /**
    * AMQP message router
@@ -73,7 +75,7 @@
     } else {
       promise = Promise.bind(service)
         .then(function validateMiddleware() {
-          return this.validate(actionName.replace(conf.prefix + '.', ''), message);
+          return this.validate(action.__validation || actionName.slice(prefixLength), message);
         })
         .then(action);
     }
